<<<<<<< HEAD
## v2.0.0-beta.1 - 2023-04-24

Follow Nexus changes.
=======
## v1.0.2 - 2023-03-18

Fix target framework version.

## v1.0.1 - 2023-03-18

Fix handling of quoted cell content.
>>>>>>> 305c7321

## v1.0.0 - 2022-10-39

This is the first release.

## v1.0.0-beta.15 - 2022-10-21

Follow Nexus changes.

## v1.0.0-beta.14 - 2022-10-04

Follow Nexus changes.

## v1.0.0-beta.13 - 2022-10-04

Make CSV reading more flexible.

## v1.0.0-beta.12 - 2022-09-23

This is a preparing release.<|MERGE_RESOLUTION|>--- conflicted
+++ resolved
@@ -1,8 +1,7 @@
-<<<<<<< HEAD
 ## v2.0.0-beta.1 - 2023-04-24
 
 Follow Nexus changes.
-=======
+
 ## v1.0.2 - 2023-03-18
 
 Fix target framework version.
@@ -10,7 +9,6 @@
 ## v1.0.1 - 2023-03-18
 
 Fix handling of quoted cell content.
->>>>>>> 305c7321
 
 ## v1.0.0 - 2022-10-39
 
